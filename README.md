--- conflicted
+++ resolved
@@ -22,11 +22,7 @@
 ```
 
 Set `REQUEST_TIMEOUT` to control the download timeout (in seconds). The default
-<<<<<<< HEAD
 is `60` seconds.
-=======
-is `10` seconds.
->>>>>>> c820b54c
 
 ## Deployment
 
